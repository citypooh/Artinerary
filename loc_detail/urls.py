--- conflicted
+++ resolved
@@ -10,11 +10,7 @@
     # API endpoints
     path("api/points/all", views.api_all_points, name="api_all_points"),
     path(
-<<<<<<< HEAD
-        "api/favorite/<int:art_id>/toggle",  # noqa: E501
-=======
         "api/favorite/<int:art_id>/toggle",
->>>>>>> 861f8171
         views.api_favorite_toggle,
         name="api_favorite_toggle",
     ),
