--- conflicted
+++ resolved
@@ -203,19 +203,7 @@
     <main>
         {% block content %}{% endblock %}
     </main>
-<<<<<<< HEAD
     
-=======
-
-    <!-- Direct Chat Widget (1-on-1) - Only for authenticated users -->
-    {% if user.is_authenticated %}
-    <div id="direct-chat-widget"></div>
-    {% include 'events/partials/_direct_chat_widget.html' %}
-    {% endif %}
-
-    {% block direct_chat_widget %}{% endblock %}
-
->>>>>>> d3bf50fd
     <script>
         function toggleDropdown() {
             document.getElementById("userDropdown").classList.toggle("show");
