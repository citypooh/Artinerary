{% load static %}
<!DOCTYPE html>
<html lang="en">

<head>
    <meta charset="UTF-8">
    <meta name="viewport" content="width=device-width, initial-scale=1.0">
    <title>{% block title %}Artinerary{% endblock %}</title>
    <link rel="stylesheet" href="{% static 'css/site.css' %}">
    {% block extra_head %}{% endblock %}
    
    <style>
    /* User Menu Dropdown - Minimal additions to existing nav */
    .user-menu {
        position: relative;
        display: inline-block;
    }
    
    .user-avatar {
        width: 40px;
        height: 40px;
        border-radius: 50%;
        cursor: pointer;
        border: 2px solid white;
        transition: transform 0.2s;
        object-fit: cover;
    }
    
    .user-avatar:hover {
        transform: scale(1.05);
    }
    
    .user-avatar-placeholder {
        width: 40px;
        height: 40px;
        border-radius: 50%;
        background: #3498db;
        display: flex;
        align-items: center;
        justify-content: center;
        font-weight: bold;
        color: white;
        cursor: pointer;
        border: 2px solid white;
        transition: transform 0.2s;
        font-size: 1.2rem;
    }
    
    .user-avatar-placeholder:hover {
        transform: scale(1.05);
    }
    
    .dropdown-content {
        display: none;
        position: absolute;
        right: 0;
        top: 50px;
        background: white;
        min-width: 200px;
        box-shadow: 0 4px 12px rgba(0, 0, 0, 0.15);
        border-radius: 4px;
        z-index: 1000;
        overflow: hidden;
    }
    
    .dropdown-content.show {
        display: block;
    }
    
    .dropdown-header {
        padding: 1rem;
        background: #f8f9fa;
        border-bottom: 1px solid #e9ecef;
    }
    
    .dropdown-username {
        font-weight: 600;
        color: #2c3e50;
        margin-bottom: 0.25rem;
    }
    
    .dropdown-email {
        font-size: 0.875rem;
        color: #7f8c8d;
    }
    
    .dropdown-content a,
    .dropdown-content button {
        display: block;
        padding: 0.875rem 1rem;
        color: #2c3e50;
        text-decoration: none;
        transition: background 0.2s;
        border: none;
        background: none;
        width: 100%;
        text-align: left;
        cursor: pointer;
        font-size: 1rem;
    }
    
    .dropdown-content a:hover,
    .dropdown-content button:hover {
        background: #f8f9fa;
    }
    
    .dropdown-content .divider {
        height: 1px;
        background: #e9ecef;
        margin: 0.5rem 0;
    }
    
    .logout-btn {
        color: #e74c3c !important;
        font-weight: 500;
    }
    
    @media (max-width: 768px) {
        .nav-links > a:not(.user-menu) {
            display: none;
        }
    }
    </style>
</head>

<body>
    <nav>
        <div class="nav-container">
            <a href="{% url 'artinerary:index' %}" class="logo">Artinerary</a>
            <div class="nav-links">
                <a href="{% url 'loc_detail:index' %}">Browse Art</a>
                <a href="{% url 'artinerary:index' %}">Map</a>
                {% if user.is_authenticated %}
                    <a href="{% url 'loc_detail:favorites' %}">My Favorites</a>
                    <a href="{% url 'events:public' %}">Events</a>
                    
                    <!-- User Menu -->
                    <div class="user-menu">
                        {% if user.profile.profile_image %}
                            <img src="{{ user.profile.profile_image.url }}" 
                                 alt="{{ user.username }}" 
                                 class="user-avatar" 
                                 onclick="toggleDropdown()">
                        {% else %}
                            <div class="user-avatar-placeholder" onclick="toggleDropdown()">
                                {{ user.username|first|upper }}
                            </div>
                        {% endif %}
                        
                        <div id="userDropdown" class="dropdown-content">
                            <div class="dropdown-header">
                                <div class="dropdown-username">{{ user.username }}</div>
                                <div class="dropdown-email">{{ user.email }}</div>
                            </div>
                            <a href="{% url 'user_profile:profile_view' user.username %}">
                                My Profile
                            </a>
                            <a href="{% url 'user_profile:edit_profile' %}">
                                Edit Profile
                            </a>
                            <!-- <div class="divider"></div>
                            <a href="{% url 'events:public' %}">
                                Browse Events
                            </a> -->
                            <!-- <a href="{% url 'loc_detail:favorites' %}">
                                My Favorites
                            </a> -->
                            <div class="divider"></div>
                            <form method="post" action="{% url 'accounts:logout' %}" style="margin: 0;">
                                {% csrf_token %}
                                <button type="submit" class="logout-btn">
                                    Logout
                                </button>
                            </form>
                        </div>
                    </div>
                {% else %}
                    <a href="{% url 'accounts:login' %}">Login</a>
                    <a href="{% url 'accounts:signup' %}">Sign Up</a>
                {% endif %}
            </div>
        </div>
    </nav>

    {% if messages %}
    <div class="messages">
        {% for message in messages %}
        <div class="message {{ message.tags }}">{{ message }}</div>
        {% endfor %}
    </div>
    {% endif %}

    <main>
        {% block content %}{% endblock %}
    </main>
    
<<<<<<< HEAD
    <!-- Direct Chat Widget (1-on-1) - Only for authenticated users -->
    {% if user.is_authenticated %}
    <div id="direct-chat-widget"></div>
    {% include 'events/partials/_direct_chat_widget.html' %}
    {% endif %}
    
    {% block direct_chat_widget %}{% endblock %}
=======
    <script>
    function toggleDropdown() {
        document.getElementById("userDropdown").classList.toggle("show");
    }
    
    // Close dropdown when clicking outside
    window.onclick = function(event) {
        if (!event.target.matches('.user-avatar') && 
            !event.target.matches('.user-avatar-placeholder')) {
            var dropdowns = document.getElementsByClassName("dropdown-content");
            for (var i = 0; i < dropdowns.length; i++) {
                var openDropdown = dropdowns[i];
                if (openDropdown.classList.contains('show')) {
                    openDropdown.classList.remove('show');
                }
            }
        }
    }
    </script>
>>>>>>> e0359f10
    
    {% block extra_js %}{% endblock %}
</body>

</html><|MERGE_RESOLUTION|>--- conflicted
+++ resolved
@@ -194,7 +194,6 @@
         {% block content %}{% endblock %}
     </main>
     
-<<<<<<< HEAD
     <!-- Direct Chat Widget (1-on-1) - Only for authenticated users -->
     {% if user.is_authenticated %}
     <div id="direct-chat-widget"></div>
@@ -202,7 +201,7 @@
     {% endif %}
     
     {% block direct_chat_widget %}{% endblock %}
-=======
+    
     <script>
     function toggleDropdown() {
         document.getElementById("userDropdown").classList.toggle("show");
@@ -222,7 +221,6 @@
         }
     }
     </script>
->>>>>>> e0359f10
     
     {% block extra_js %}{% endblock %}
 </body>
