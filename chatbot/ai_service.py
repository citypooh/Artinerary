import google.generativeai as genai
from django.conf import settings
from loc_detail.models import PublicArt
from django.db.models import Q
import re
import pytz
import math
import logging

# Set up moderation logger
moderation_logger = logging.getLogger("chatbot.moderation")


class ContentModerator:
    """Detects and handles inappropriate content"""

    INAPPROPRIATE_PATTERNS = [
        r"\b(fuck|shit|ass|bitch|dick|cock|pussy|cunt|whore|slut)\b",
        r"\b(f+u+c+k+|s+h+i+t+|a+s+s+)\b",
        r"\b(sex|porn|nude|naked|horny|cum|orgasm)\b",
        r"\b(send\s*(me\s*)?(nudes?|pics?|photos?))\b",
        r"\b(kill\s*(your)?self|kys|die|murder)\b",
        r"\b(hate\s*you|stupid\s*(bot|ai)|dumb\s*(bot|ai))\b",
        r"(.)\1{5,}",
    ]

    SEVERITY_WARN = "warn"
    SEVERITY_REPORT = "report"

    @classmethod
    def check_content(cls, message):
        message_lower = message.lower()
        for pattern in cls.INAPPROPRIATE_PATTERNS:
            if re.search(pattern, message_lower, re.IGNORECASE):
                if any(word in pattern for word in ["kill", "die", "murder", "kys"]):
                    severity = cls.SEVERITY_REPORT
                elif any(word in pattern for word in ["sex", "porn", "nude", "horny"]):
                    severity = cls.SEVERITY_REPORT
                else:
                    severity = cls.SEVERITY_WARN
                return True, severity, pattern
        return False, None, None

    @classmethod
    def get_warning_response(cls, severity):
        if severity == cls.SEVERITY_REPORT:
            return (
                "Your message has been flagged and reported. "
                "This incident has been logged for review.\n\n"
                "I'm happy to help you with finding artworks, "
                "planning itineraries, or navigating the website."
            )
        else:
            return (
                "Please keep our conversation respectful.\n\n"
                "Let's focus on exploring NYC public art! "
                "How can I help you today?"
            )


class ArtineraryAI:
    def __init__(self):
        genai.configure(api_key=settings.GEMINI_API_KEY)
        self.model = None
<<<<<<< HEAD
        model_names = [
            "gemini-2.5-flash",
            "gemini-2.0-flash",
        ]
=======
        self.available_models = []
>>>>>>> ca8aaa6a

        # Auto-select the best available model
        try:
            for m in genai.list_models():
                if "generateContent" in m.supported_generation_methods:
                    skip_keywords = [
                        "exp",
                        "preview",
                        "image",
                        "tts",
                        "vision",
                        "embedding",
                        "aqa",
                    ]
                    if any(skip in m.name.lower() for skip in skip_keywords):
                        continue
                    self.available_models.append(m.name.replace("models/", ""))

            priority_keywords = [
                "gemini-2.0-flash-lite",
                "gemini-2.0-flash",
                "gemini-2.5-flash",
                "gemini-2.5-pro",
                "gemini-flash",
                "gemini-pro",
            ]

            selected_model = None
            for keyword in priority_keywords:
                for model_name in self.available_models:
                    if keyword in model_name:
                        selected_model = model_name
                        break
                if selected_model:
                    break

            if not selected_model and self.available_models:
                selected_model = self.available_models[0]

            if selected_model:
                self.model = genai.GenerativeModel(selected_model)
                self.current_model_name = selected_model
                print(f"Successfully initialized Gemini model: {selected_model}")
            else:
                print("Warning: No suitable Gemini model found")
                self.current_model_name = None

        except Exception as e:
            print(f"Error initializing Gemini model: {e}")
            self.model = None
            self.current_model_name = None

        self.est_tz = pytz.timezone("America/New_York")

        self.website_pages = {
            "map": {
                "url": "/artinerary/",
                "name": "Interactive Map",
                "description": (
                    "Shows all NYC public artworks on an interactive map. "
                    "Click markers to see details, filter by borough."
                ),
            },
            "artworks": {
                "url": "/loc_detail/",
                "name": "Browse Artworks",
                "description": (
                    "Browse and search all public artworks. "
                    "Filter by artist, location, or type."
                ),
            },
            "events": {
                "url": "/events/",
                "name": "Events",
                "description": (
                    "Browse art events, join community tours, "
                    "or create your own art meetups."
                ),
            },
            "itineraries": {
                "url": "/itineraries/",
                "name": "My Itineraries",
                "description": (
                    "View and manage your saved art tour itineraries. "
                    "Create new custom routes."
                ),
            },
            "favorites": {
                "url": "/favorites/",
                "name": "My Favorites",
                "description": (
                    "View artworks you've saved to favorites. "
                    "Add artworks by clicking the heart icon."
                ),
            },
            "profile": {
                "url": "/profile/",
                "name": "My Profile",
                "description": ("View and edit your profile, update settings."),
            },
            "dashboard": {
                "url": "/dashboard/",
                "name": "Dashboard",
                "description": (
                    "Your personalized dashboard with recent activity "
                    "and recommendations."
                ),
            },
            "messages": {
                "url": "/messages/",
                "name": "Messages",
                "description": (
                    "Chat with other art enthusiasts, "
                    "share discoveries, plan meetups."
                ),
            },
        }

    def _try_generate_with_fallback(self, prompt):
        """Try to generate content, falling back to other models if rate limited"""
        tried_models = set()

        # First try with current model
        if self.model:
            try:
                tried_models.add(self.current_model_name)
                response = self.model.generate_content(prompt)
                if response and response.text:
                    return response.text
            except Exception as e:
                error_str = str(e)
                if "429" in error_str or "quota" in error_str.lower():
                    print(f"Rate limited on {self.current_model_name}, trying fallback")
                else:
                    print(f"Error with current model: {e}")

        # Try fallback models if rate limited
        for model_name in self.available_models:
            if model_name in tried_models:
                continue
            tried_models.add(model_name)

            try:
                print(f"Trying fallback model: {model_name}")
                fallback_model = genai.GenerativeModel(model_name)
                response = fallback_model.generate_content(prompt)
                if response and response.text:
                    self.model = fallback_model
                    self.current_model_name = model_name
                    print(f"Switched to model: {model_name}")
                    return response.text
            except Exception as e:
                error_str = str(e)
                if "429" in error_str or "quota" in error_str.lower():
                    print(f"Rate limited on {model_name} too, trying next")
                    continue
                else:
                    print(f"Error with {model_name}: {e}")
                    continue

        print("All models rate limited or failed")
        return None

    def calculate_distance(self, lat1, lon1, lat2, lon2):
        R = 3959
        lat1_rad = math.radians(lat1)
        lat2_rad = math.radians(lat2)
        delta_lat = math.radians(lat2 - lat1)
        delta_lon = math.radians(lon2 - lon1)
        a = (
            math.sin(delta_lat / 2) ** 2
            + math.cos(lat1_rad) * math.cos(lat2_rad) * math.sin(delta_lon / 2) ** 2
        )
        c = 2 * math.atan2(math.sqrt(a), math.sqrt(1 - a))
        return R * c

    def get_nearby_artworks(self, user_lat, user_lon, limit=5, radius_miles=2):
        try:
            user_lat = float(user_lat)
            user_lon = float(user_lon)
        except (ValueError, TypeError) as e:
            print(f"Invalid coordinates: {e}")
            return []

        artworks = PublicArt.objects.filter(
            latitude__isnull=False, longitude__isnull=False
        )
        nearby = []

        for art in artworks:
            try:
                distance = self.calculate_distance(
                    user_lat,
                    user_lon,
                    float(art.latitude),
                    float(art.longitude),
                )
                if distance <= radius_miles:
                    nearby.append(
                        {
                            "id": art.id,
                            "title": art.title or "Untitled",
                            "artist": art.artist_name or "Unknown",
                            "location": art.location or "Location not specified",
                            "borough": art.borough or "",
                            "distance": round(distance, 2),
                            "latitude": float(art.latitude),
                            "longitude": float(art.longitude),
                        }
                    )
            except Exception:
                continue

        nearby.sort(key=lambda x: x["distance"])
        return nearby[:limit]

    def search_artworks(self, query, limit=10):
        """Search artworks by various criteria"""
        artworks = PublicArt.objects.filter(
            Q(title__icontains=query)
            | Q(artist_name__icontains=query)
            | Q(location__icontains=query)
            | Q(borough__icontains=query)
            | Q(medium__icontains=query)
        )[:limit]

        return [
            {
                "id": art.id,
                "title": art.title or "Untitled",
                "artist": art.artist_name or "Unknown",
                "location": art.location or "Location not specified",
                "borough": art.borough or "",
                "medium": art.medium or "",
            }
            for art in artworks
        ]

    def search_artworks_by_location(self, location_query, limit=6):
        """Search artworks by location/neighborhood - DYNAMIC from database"""
        artworks = PublicArt.objects.filter(
            Q(location__icontains=location_query) | Q(borough__icontains=location_query)
        ).filter(latitude__isnull=False, longitude__isnull=False)[:limit]

        return [
            {
                "id": art.id,
                "title": art.title or "Untitled",
                "artist": art.artist_name or "Unknown",
                "location": art.location or "Location not specified",
                "borough": art.borough or "",
                "latitude": float(art.latitude) if art.latitude else None,
                "longitude": float(art.longitude) if art.longitude else None,
            }
            for art in artworks
        ]

    def get_artworks_by_borough(self, borough, limit=6):
        """Get artworks from a specific borough"""
        artworks = PublicArt.objects.filter(
            borough__icontains=borough,
            latitude__isnull=False,
            longitude__isnull=False,
        )[:limit]

        return [
            {
                "id": art.id,
                "title": art.title or "Untitled",
                "artist": art.artist_name or "Unknown",
                "location": art.location or "Location not specified",
                "borough": art.borough or "",
                "latitude": float(art.latitude) if art.latitude else None,
                "longitude": float(art.longitude) if art.longitude else None,
            }
            for art in artworks
        ]

    def extract_location_from_message(self, message):
        """Extract location/place names from user message - ROBUST VERSION"""
        message_lower = message.lower()

        # Check for boroughs first
        boroughs = {
            "manhattan": "Manhattan",
            "brooklyn": "Brooklyn",
            "queens": "Queens",
            "bronx": "Bronx",
            "staten island": "Staten Island",
        }

        for key, value in boroughs.items():
            if key in message_lower:
                return {"type": "borough", "value": value}

        # Common NYC neighborhoods - quick matches
        neighborhoods = [
            "central park",
            "times square",
            "soho",
            "tribeca",
            "chelsea",
            "harlem",
            "williamsburg",
            "dumbo",
            "astoria",
            "flushing",
            "greenpoint",
            "bushwick",
            "prospect park",
            "battery park",
            "high line",
            "midtown",
            "downtown",
            "uptown",
            "east village",
            "west village",
            "lower east side",
            "upper west side",
            "upper east side",
            "columbus circle",
            "union square",
            "washington square",
            "bryant park",
            "rockefeller",
            "lincoln center",
            "wall street",
            "chinatown",
            "little italy",
            "greenwich village",
            "financial district",
            "meatpacking",
            "flatiron",
            "gramercy",
            "murray hill",
            "hell's kitchen",
            "long island city",
            "red hook",
            "park slope",
            "cobble hill",
            "fort greene",
            "bed stuy",
            "crown heights",
            "sunset park",
            "broadway",
            "5th avenue",
            "fifth avenue",
            "herald square",
            "madison square",
            "nolita",
            "noho",
        ]

        for neighborhood in neighborhoods:
            if neighborhood in message_lower:
                return {"type": "neighborhood", "value": neighborhood}

        # Pattern 1: Street names (jay st, main street, 5th ave)
        street_pattern = (
            r"\b(\w+)\s+(st|street|ave|avenue|blvd|boulevard|"
            r"rd|road|way|place|ln|lane)\b"
        )
        street_match = re.search(street_pattern, message_lower)
        if street_match:
            return {"type": "neighborhood", "value": street_match.group(0)}

        # Pattern 2: Parks, Squares, Plazas, Gardens (abingdon square park, etc)
        place_pattern = (
            r"\b([\w\s]+?)\s*(square|park|plaza|garden|gardens|circle|center)\b"
        )
        place_match = re.search(place_pattern, message_lower)
        if place_match:
            full_match = place_match.group(0).strip()
            skip_words = [
                "the",
                "a",
                "an",
                "in",
                "at",
                "on",
                "near",
                "around",
                "any",
                "show",
                "find",
                "art",
                "artworks",
                "artwork",
                "what",
                "where",
                "is",
                "are",
                "me",
                "to",
            ]
            words = full_match.split()
            cleaned_words = [w for w in words if w not in skip_words]
            if cleaned_words:
                cleaned_match = " ".join(cleaned_words)
                if len(cleaned_match) > 3:
                    return {"type": "neighborhood", "value": cleaned_match}

        # Pattern 3: Location after prepositions (near X, in X, at X)
        prep_pattern = r"\b(?:near|in|at|around|by)\s+([a-z\s]{3,30}?)(?:\?|$|,|\.|\!)"
        prep_match = re.search(prep_pattern, message_lower)
        if prep_match:
            potential_location = prep_match.group(1).strip()
            non_locations = [
                "me",
                "here",
                "this",
                "that",
                "the",
                "area",
                "my location",
                "my",
                "i",
                "we",
                "you",
                "there",
                "it",
            ]
            if potential_location not in non_locations and len(potential_location) > 2:
                test_results = PublicArt.objects.filter(
                    Q(location__icontains=potential_location)
                ).exists()
                if test_results:
                    return {"type": "neighborhood", "value": potential_location}

        # FALLBACK: Database search for multi-word phrases
        words = message_lower.split()
        for n in [3, 2]:
            for i in range(len(words) - n + 1):
                phrase = " ".join(words[i : i + n])
                skip_phrases = [
                    "show me",
                    "find me",
                    "any art",
                    "public art",
                    "what is",
                    "where is",
                    "can you",
                    "i want",
                    "artworks near",
                    "artworks in",
                    "art near",
                    "art in",
                ]
                if phrase in skip_phrases:
                    continue
                if PublicArt.objects.filter(Q(location__icontains=phrase)).exists():
                    return {"type": "neighborhood", "value": phrase}

        return None

    def get_nearby_places_info(self, location_name):
        """Get AI-generated suggestions for restaurants/bars near a location."""
        if not self.model and not self.available_models:
            return None

        prompt = f"""Suggest 2-3 popular restaurants or cafes near \
{location_name} in NYC.
Format each as: • Name (Type) - Address or cross street
Keep it brief, no extra text. Just the list.
Example format:
• Joe's Pizza (Pizzeria) - Carmine St
• Blue Ribbon (American) - Sullivan St"""

        try:
            response_text = self._try_generate_with_fallback(prompt)
            if response_text:
                return response_text.strip()
        except Exception as e:
            print(f"Error getting places info: {e}")

        return None

    def get_navigation_info(self, page_key):
        """Get navigation info for a specific page"""
        if page_key in self.website_pages:
            return self.website_pages[page_key]
        return None

    def detect_page_intent(self, message):
        """Detect which website page user is asking about"""
        message_lower = message.lower()

        page_keywords = {
            "map": ["map", "interactive map", "see map", "view map", "where is map"],
            "artworks": [
                "browse artwork",
                "see artwork",
                "view artwork",
                "all artwork",
                "browse art",
                "see art",
            ],
            "events": [
                "event",
                "events",
                "attend",
                "meetup",
                "gathering",
            ],
            "itineraries": [
                "itinerary",
                "itineraries",
                "my tour",
                "my route",
                "saved tour",
            ],
            "favorites": [
                "favorite",
                "favorites",
                "my favorite",
                "saved artwork",
                "liked",
                "my saved",
            ],
            "profile": [
                "profile",
                "my profile",
                "edit profile",
                "account",
                "my account",
            ],
            "dashboard": [
                "dashboard",
                "home page",
                "main page",
            ],
            "messages": [
                "message",
                "messages",
                "chat with user",
                "dm",
                "inbox",
            ],
        }

        for page_key, keywords in page_keywords.items():
            for keyword in keywords:
                if keyword in message_lower:
                    return page_key
        return None

    def check_for_nearby_places_query(self, message):
        """Check if user is asking about restaurants, bars, etc."""
        message_lower = message.lower()

        place_keywords = [
            "restaurant",
            "restaurants",
            "food",
            "eat",
            "dining",
            "bar",
            "bars",
            "drink",
            "drinks",
            "pub",
            "cafe",
            "coffee",
            "entertainment",
            "nightlife",
            "club",
        ]

        has_place_keyword = any(kw in message_lower for kw in place_keywords)

        if has_place_keyword:
            location = self.extract_location_from_message(message)
            if location:
                return True, location["value"]
        return False, None

    def generate_ai_response(self, message, user, context=None):
        """Generate AI response using Gemini"""
        username = user.first_name or user.username

        system_context = f"""You are ArtBot, a friendly NYC public art guide assistant.
User's name: {username}

Key website features:
- Interactive Map: View all artworks on a map at /artinerary/
- Browse Artworks: Search and filter artworks at /loc_detail/
- Events: Art events and meetups at /events/
- Favorites: Save artworks at /favorites/
- Itineraries: Plan art tours at /itineraries/

Keep responses concise, friendly, and helpful.
Focus on NYC public art but be conversational.
Don't use markdown formatting like ** or ##."""

        if context:
            system_context += f"\nContext: {context}"

        prompt = f"{system_context}\n\nUser: {message}\nArtBot:"

        try:
            response_text = self._try_generate_with_fallback(prompt)
            if response_text:
                cleaned = response_text.strip()
                cleaned = re.sub(r"\*\*([^*]+)\*\*", r"\1", cleaned)
                cleaned = re.sub(r"\*([^*]+)\*", r"\1", cleaned)
                cleaned = re.sub(r"^#+\s*", "", cleaned, flags=re.MULTILINE)
                cleaned = re.sub(r"^\*\s+", "• ", cleaned, flags=re.MULTILINE)
                cleaned = re.sub(r"^-\s+", "• ", cleaned, flags=re.MULTILINE)
                return cleaned
        except Exception as e:
            print(f"Error generating AI response: {e}")

        return self._get_smart_fallback(message)

    def _get_smart_fallback(self, message):
        """Provide contextual fallback responses"""
        message_lower = message.lower()

        if any(w in message_lower for w in ["map", "where", "location", "find"]):
            return (
                "You can explore all NYC public artworks on our Interactive Map! "
                "It shows artwork locations across all five boroughs. "
                "Would you like me to take you there?"
            )

        if any(w in message_lower for w in ["event", "attend", "join"]):
            return (
                "You can browse art events, join community tours, "
                "or create your own meetups on the Events page. "
                "It's a great way to explore art with others! "
                "Want me to show you the events?"
            )

        if any(w in message_lower for w in ["favorite", "saved", "liked"]):
            return (
                "Your favorites are artworks you've saved by clicking "
                "the heart icon. You can view all your saved artworks "
                "in My Favorites. Would you like to see them?"
            )

        if any(w in message_lower for w in ["profile", "account"]):
            return (
                "In your profile, you can update your info, "
                "change your picture, and add a bio. "
                "Would you like to edit your profile?"
            )

        if any(w in message_lower for w in ["itinerary", "tour", "route", "plan"]):
            return (
                "You can create custom art tour itineraries! "
                "Add artworks, arrange your stops, and save routes. "
                "Tell me an area and I can suggest artworks to include."
            )

        if any(w in message_lower for w in ["dashboard", "home"]):
            return (
                "Your dashboard shows your activity, recent itineraries, "
                "and personalized recommendations. "
                "Would you like to go to your dashboard?"
            )

        if any(w in message_lower for w in ["message", "chat", "inbox"]):
            return (
                "You can message other art enthusiasts, "
                "discuss artworks, and plan meetups together. "
                "Would you like to see your messages?"
            )

        if any(
            w in message_lower
            for w in ["visit", "places", "where", "what can i", "suggestions"]
        ):
            return (
                "I can help you discover NYC public art! "
                "Try asking about a specific area like 'Show me art in "
                "Central Park' or 'What's in Brooklyn?' "
                "You can also explore our interactive map."
            )

        if any(w in message_lower for w in ["help", "what can you"]):
            return (
                "I'm here to help you explore NYC public art! "
                "You can ask me about artworks in specific areas, "
                "website features like the map or events, "
                "or how to plan an art tour. What interests you?"
            )

        return (
            "I'm here to help you explore NYC public art! "
            "You can ask me about artworks in specific areas, "
            "website features like the map or events, "
            "or how to plan an art tour. What interests you?"
        )

    def process_message(self, message, user, user_location=None):
        """Main message processing function"""
        message_lower = message.lower()
        response_data = {"message": "", "metadata": {}}

        print(f"Processing message: {message}")
        print(f"User location received: {user_location}")

        # STEP 1: Check for inappropriate content
        is_inappropriate, severity, pattern = ContentModerator.check_content(message)
        if is_inappropriate:
            moderation_logger.warning(
                f"Inappropriate content detected - User: {user.username}, "
                f"Severity: {severity}, Message: {message[:100]}"
            )
            response_data["message"] = ContentModerator.get_warning_response(severity)
            response_data["metadata"]["content_warning"] = True
            response_data["metadata"]["severity"] = severity
            return response_data

        # STEP 2: Check for nearby request with user's location
        nearby_keywords = [
            "nearby",
            "near me",
            "around me",
            "close by",
            "close to me",
            "closest",
            "nearest",
        ]
        is_nearby_request = any(kw in message_lower for kw in nearby_keywords)

        if is_nearby_request:
            lat = None
            lng = None
            if user_location:
                lat = user_location.get("lat") or user_location.get("latitude")
                lng = user_location.get("lng") or user_location.get("longitude")

            if lat and lng:
                nearby_artworks = self.get_nearby_artworks(lat, lng)
                if nearby_artworks:
                    response_data["message"] = (
                        f"Found {len(nearby_artworks)} artworks near you!"
                    )
                    response_data["metadata"]["artworks"] = nearby_artworks
                    response_data["metadata"]["show_map"] = True
                    response_data["metadata"]["show_itinerary_prompt"] = True
                    response_data["metadata"]["suggested_locations"] = [
                        art["id"] for art in nearby_artworks
                    ]
                else:
                    response_data["message"] = (
                        "No artworks found within 2 miles of your location. "
                        "Try exploring the map or searching for a nearby area!"
                    )
                    response_data["metadata"]["navigation"] = self.get_navigation_info(
                        "map"
                    )
            else:
                response_data["message"] = (
                    "I'd love to show you nearby artworks! "
                    "Please enable location sharing or tell me what "
                    "area you'd like to explore."
                )
                response_data["metadata"]["request_location"] = True
            return response_data

        # STEP 3: Check for restaurant/bar/places queries
        is_places_query, place_location = self.check_for_nearby_places_query(message)
        if is_places_query and place_location:
            location_info = self.extract_location_from_message(message)
            if location_info:
                if location_info["type"] == "borough":
                    artworks = self.get_artworks_by_borough(location_info["value"])
                else:
                    artworks = self.search_artworks_by_location(place_location)

                places_info = self.get_nearby_places_info(place_location)

                if artworks:
                    if places_info:
                        msg = (
                            f"Great choice! Here are artworks and dining spots "
                            f"near {place_location.title()}:\n\n"
                            f"Nearby places:\n{places_info}\n\n"
                            "I also found some artworks in this area!"
                        )
                    else:
                        msg = f"Here are artworks near {place_location.title()}!"

                    response_data["message"] = msg
                    response_data["metadata"]["artworks"] = artworks
                    response_data["metadata"]["show_itinerary_prompt"] = True
                    response_data["metadata"]["suggested_locations"] = [
                        art["id"] for art in artworks
                    ]
                else:
                    if places_info:
                        response_data["message"] = (
                            f"Here are some spots near "
                            f"{place_location.title()}:\n\n"
                            f"{places_info}\n\n"
                            "I can also help you find art in this area!"
                        )
                    else:
                        response_data["message"] = self.generate_ai_response(
                            message, user, "places"
                        )
                return response_data

        # STEP 4: Check for specific location/neighborhood queries
        location_info = self.extract_location_from_message(message)
        if location_info:
            if location_info["type"] == "borough":
                artworks = self.get_artworks_by_borough(location_info["value"])
            else:
                artworks = self.search_artworks_by_location(location_info["value"])

            if artworks:
                places_info = self.get_nearby_places_info(location_info["value"])
                msg = (
                    f"Here are public artworks in " f"{location_info['value'].title()}!"
                )
                if places_info:
                    msg += f"\n\nNearby spots:\n{places_info}"
                msg += "\n\nWould you like to create an itinerary?"

                response_data["message"] = msg
                response_data["metadata"]["artworks"] = artworks
                response_data["metadata"]["show_itinerary_prompt"] = True
                response_data["metadata"]["suggested_locations"] = [
                    art["id"] for art in artworks
                ]
            else:
                response_data["message"] = (
                    f"I couldn't find artworks specifically in "
                    f"{location_info['value'].title()} in our database. "
                    f"Try browsing the map or searching for a nearby area!"
                )
                response_data["metadata"]["navigation"] = self.get_navigation_info(
                    "map"
                )
            return response_data

        # STEP 5: Check for website page queries
        page_intent = self.detect_page_intent(message)
        if page_intent:
            page_info = self.get_navigation_info(page_intent)
            if page_info:
                ai_response = self.generate_ai_response(
                    message, user, f"page_{page_intent}"
                )
                response_data["message"] = ai_response
                response_data["metadata"]["navigation"] = page_info
                return response_data

        # STEP 6: Check for explicit navigation requests
        if any(
            word in message_lower
            for word in ["go to", "take me", "open", "navigate to", "show me the"]
        ):
            for page_key, page_info in self.website_pages.items():
                if page_key in message_lower or page_info["name"].lower() in (
                    message_lower
                ):
                    response_data["message"] = (
                        f"Taking you to {page_info['name']}! "
                        f"{page_info['description']}"
                    )
                    response_data["metadata"]["navigation"] = page_info
                    return response_data

        # STEP 7: Check for artwork search queries
        search_indicators = [
            "find artwork",
            "search for",
            "look for",
            "show me artwork",
            "any artwork",
        ]
        if any(indicator in message_lower for indicator in search_indicators):
            search_terms = message_lower
            for indicator in search_indicators:
                search_terms = search_terms.replace(indicator, "")
            search_terms = search_terms.strip()

            if search_terms:
                results = self.search_artworks(search_terms)
                if results:
                    response_data["message"] = (
                        f"Found {len(results)} artworks for '{search_terms}'!"
                    )
                    response_data["metadata"]["artworks"] = results
                    response_data["metadata"]["show_itinerary_prompt"] = True
                    response_data["metadata"]["suggested_locations"] = [
                        art["id"] for art in results
                    ]
                    return response_data

        # STEP 8: Handle simple greetings specially
        if message_lower.strip() in [
            "hi",
            "hello",
            "hey",
            "hi!",
            "hello!",
            "hey!",
        ]:
            response_data["message"] = (
                f"Hello {user.first_name or user.username}! "
                "I'm ArtBot, your NYC public art guide.\n\n"
                "I can help you find artworks, explore the map, "
                "browse events, or plan an art tour. "
                "What would you like to do?"
            )
            return response_data

        # STEP 9: Handle thanks
        if any(
            word in message_lower for word in ["thank", "thanks", "thx", "appreciate"]
        ):
            response_data["message"] = (
                "You're welcome! Happy to help you explore NYC's "
                "amazing public art. Let me know if you need anything else!"
            )
            return response_data

        # STEP 10: For ALL other queries - use AI to generate response
        response_data["message"] = self.generate_ai_response(message, user)

        print(f"Response: {response_data['message'][:100]}...")
        return response_data<|MERGE_RESOLUTION|>--- conflicted
+++ resolved
@@ -62,14 +62,7 @@
     def __init__(self):
         genai.configure(api_key=settings.GEMINI_API_KEY)
         self.model = None
-<<<<<<< HEAD
-        model_names = [
-            "gemini-2.5-flash",
-            "gemini-2.0-flash",
-        ]
-=======
         self.available_models = []
->>>>>>> ca8aaa6a
 
         # Auto-select the best available model
         try:
